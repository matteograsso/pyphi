#!/usr/bin/env python3
# -*- coding: utf-8 -*-
# models/fmt.py

'''
Helper functions for formatting pretty representations of PyPhi models.
'''

from fractions import Fraction
from itertools import chain

from .. import config, utils
from ..constants import Direction, EPSILON

# pylint: disable=bad-whitespace

# REPR_VERBOSITY levels
LOW    = 0
MEDIUM = 1
HIGH   = 2

# Unicode symbols
SMALL_PHI           = '\u03C6'
BIG_PHI             = '\u03A6'
ALPHA               = '\u03B1'
TOP_LEFT_CORNER     = '\u250C'
TOP_RIGHT_CORNER    = '\u2510'
BOTTOM_LEFT_CORNER  = '\u2514'
BOTTOM_RIGHT_CORNER = '\u2518'
HORIZONTAL_BAR      = '\u2500'
VERTICAL_SIDE       = '\u2502'
HEADER_BAR_1        = '\u2550'
HEADER_BAR_2        = '\u2501'
HEADER_BAR_3        = '\u254D'
DOTTED_HEADER       = '\u2574'
<<<<<<< HEAD
CUT_SYMBOL          = '\u2501' * 2 + '/ /' + '\u2501' * 2 + '\u27A4'
=======
LINE                = '\u2501'
CUT_SYMBOL          = LINE * 2 + '/ /' + LINE * 2 + '\u25B6'
>>>>>>> 16f06794
EMPTY_SET           = '\u2205'
MULTIPLY            = '\u2715'
ARROW_LEFT          = '\u25C0' + LINE * 2
ARROW_RIGHT         = LINE * 2 + '\u25B6'

NICE_DENOMINATORS   = list(range(16)) + [16, 32, 64, 128]

# pylint: enable=bad-whitespace


def make_repr(self, attrs):
    '''Construct a repr string.

    If `config.REPR_VERBOSITY` is ``1`` or ``2``, this function calls the
    object's __str__ method. Although this breaks the convention that __repr__
    should return a string which can reconstruct the object, readable reprs are
    invaluable since the Python interpreter calls `repr` to represent all
    objects in the shell. Since PyPhi is often used in the interpreter we want
    to have meaningful and useful representations.

    Args:
        self (obj): The object in question
        attrs (Iterable[str]): Attributes to include in the repr

    Returns:
        str: the ``repr``esentation of the object
    '''
    # TODO: change this to a closure so we can do
    # __repr__ = make_repr(attrs) ???

    if config.REPR_VERBOSITY in [MEDIUM, HIGH]:
        return self.__str__()

    elif config.REPR_VERBOSITY is LOW:
        return '{}({})'.format(
            self.__class__.__name__,
            ', '.join(attr + '=' + repr(getattr(self, attr))
                      for attr in attrs))

    raise ValueError('Invalid `REPR_VERBOSITY` value of {}. Must be one of '
                     '[0, 1, 2]'.format(config.REPR_VERBOSITY))


def indent(lines, amount=2, char=' '):
    '''Indent a string.

    Prepends whitespace to every line in the passed string. (Lines are
    separated by newline characters.)

    Args:
        lines (str): The string to indent.

    Keyword Args:
        amount (int): The number of columns to indent by.
        char (str): The character to to use as the indentation.

    Returns:
        str: The indented string.

    Example:
        >>> print(indent('line1\\nline2', char='*'))
        **line1
        **line2
    '''
    lines = str(lines)
    padding = amount * char
    return padding + ('\n' + padding).join(lines.split('\n'))


def margin(text, amount=2):
    '''Add a margin to both ends of each line in the string.'''
    lines = str(text).split('\n')
    return '\n'.join('  {}  '.format(l) for l in lines)


LINES_FORMAT_STR = VERTICAL_SIDE + ' {line:<{width}} ' + VERTICAL_SIDE


def box(text):
    '''Wrap a chunk of text in a box.

    Example:
        >>> print(box('line1\\nline2'))
        ┌───────┐
        │ line1 │
        │ line2 │
        └───────┘
    '''
    lines = text.split('\n')

    width = max(len(l) for l in lines)
    top_bar = (TOP_LEFT_CORNER + HORIZONTAL_BAR * (2 + width) +
               TOP_RIGHT_CORNER)
    bottom_bar = (BOTTOM_LEFT_CORNER + HORIZONTAL_BAR * (2 + width) +
                  BOTTOM_RIGHT_CORNER)

    lines = [LINES_FORMAT_STR.format(line=line, width=width) for line in lines]

    return top_bar + '\n' + '\n'.join(lines) + '\n' + bottom_bar


def side_by_side(left, right):
    '''Put two boxes next to each other.

    Assumes that all lines in the boxes are the same width.

    Example:
        >>> left = 'A \\nC '
        >>> right = 'B\\nD'
        >>> print(side_by_side(left, right))
        A B
        C D
        <BLANKLINE>
    '''
    left_lines = list(left.split('\n'))
    right_lines = list(right.split('\n'))

    # Pad the shorter column with whitespace
    diff = abs(len(left_lines) - len(right_lines))
    if len(left_lines) > len(right_lines):
        fill = ' ' * len(right_lines[0])
        right_lines += [fill] * diff
    elif len(right_lines) > len(left_lines):
        fill = ' ' * len(left_lines[0])
        left_lines += [fill] * diff

    return '\n'.join(a + b for a, b in zip(left_lines, right_lines)) + '\n'


def header(head, text, over_char=None, under_char=None, center=True):
    '''Center a head over a block of text.

    The width of the text is the width of the longest line of the text.
    '''
    lines = list(text.split('\n'))
    width = max(len(l) for l in lines)

    # Center or left-justify
    if center:
        head = head.center(width) + '\n'
    else:
        head = head.ljust(width) + '\n'

    # Underline head
    if under_char:
        head = head + under_char * width + '\n'

    # 'Overline' head
    if over_char:
        head = over_char * width + '\n' + head

    return head + text


def labels(indices, subsystem=None):
    '''Get the labels for a tuple of mechanism indices.'''
    if subsystem is None:
        return tuple(map(str, indices))
    return subsystem.indices2labels(indices)


def fmt_number(p):
    '''Format a number.

    It will be printed as a fraction if the denominator isn't too big and as a
    decimal otherwise.
    '''
    formatted = '{:n}'.format(p)

    if not config.PRINT_FRACTIONS:
        return formatted

    fraction = Fraction(p)
    nice = fraction.limit_denominator(128)
    return (
        str(nice) if (abs(fraction - nice) < EPSILON and
                      nice.denominator in NICE_DENOMINATORS)
        else formatted
    )


def fmt_mechanism(indices, subsystem=None):
    '''Format a mechanism or purview.'''
    return '[' + ', '.join(labels(indices, subsystem)) + ']'


def fmt_part(part, subsystem=None):
    '''Format a |Part|.

    The returned string looks like::

        0,1
        ───
         ∅
    '''
    def nodes(x):  # pylint: disable=missing-docstring
        return ','.join(labels(x, subsystem)) if x else EMPTY_SET

    numer = nodes(part.mechanism)
    denom = nodes(part.purview)

    width = max(3, len(numer), len(denom))
    divider = HORIZONTAL_BAR * width

    return (
        '{numer:^{width}}\n'
        '{divider}\n'
        '{denom:^{width}}'
    ).format(numer=numer, divider=divider, denom=denom, width=width)


def fmt_bipartition(partition, subsystem=None):
    '''Format a |Bipartition|.

    The returned string looks like::

        0,1    ∅
        ─── ✕ ───
         2    0,1

    Args:
        partition (Bipartition): The partition in question.

    Returns:
        str: A human-readable string representation of the partition.
    '''
    if not partition:
        return ''

    parts = [fmt_part(part, subsystem).split('\n') for part in partition]

    times = ('   ',
             ' {} '.format(MULTIPLY),
             '   ')
    breaks = ('\n', '\n', '')  # No newline at the end of string
    between = [times] * (len(parts) - 1) + [breaks]

    # Alternate [part, break, part, ..., end]
    elements = chain.from_iterable(zip(parts, between))

    # Transform vertical stacks into horizontal lines
    return ''.join(chain.from_iterable(zip(*elements)))


def fmt_constellation(c, title=None):
    '''Format a constellation.'''
    if not c:
        return '()\n'

    if title is None:
        title = 'Constellation'

    concepts = '\n'.join(margin(x) for x in c) + '\n'
    title = '{} ({} concept{})'.format(
        title, len(c), '' if len(c) == 1 else 's')

    return header(title, concepts, HEADER_BAR_1, HEADER_BAR_1)


def fmt_concept(concept):
    '''Format a |Concept|.'''

    def fmt_cause_or_effect(x):  # pylint: disable=missing-docstring
        if not x:
            return ''
        return box(indent(fmt_mip(x.mip, verbose=False), amount=1))

    cause = header('Cause', fmt_cause_or_effect(concept.cause))
    effect = header('Effect', fmt_cause_or_effect(concept.effect))
    ce = side_by_side(cause, effect)

    mechanism = fmt_mechanism(concept.mechanism, concept.subsystem)
    title = 'Concept: Mechanism = {}, {} = {}'.format(
        mechanism, SMALL_PHI, fmt_number(concept.phi))

    # Only center headers for high-verbosity output
    center = config.REPR_VERBOSITY is HIGH

    return header(title, ce, HEADER_BAR_2, HEADER_BAR_2, center=center)


def fmt_mip(mip, verbose=True):
    '''Format a |Mip|.'''
    if mip is False or mip is None:  # mips can be Falsy
        return ''

    if verbose:
        mechanism = 'Mechanism: {}\n'.format(
            fmt_mechanism(mip.mechanism, mip.subsystem))
        direction = '\nDirection: {}\n'.format(mip.direction)
    else:
        mechanism = ''
        direction = ''

    if config.REPR_VERBOSITY is HIGH:
        partition = '\nPartition:\n{}'.format(
            indent(fmt_bipartition(mip.partition, mip.subsystem)))
        unpartitioned_repertoire = '\nUnpartitioned Repertoire:\n{}'.format(
            indent(fmt_repertoire(mip.unpartitioned_repertoire)))
        partitioned_repertoire = '\nPartitioned Repertoire:\n{}'.format(
            indent(fmt_repertoire(mip.partitioned_repertoire)))
    else:
        partition = ''
        unpartitioned_repertoire = ''
        partitioned_repertoire = ''

    # TODO? print the two repertoires side-by-side
    return (
        '{SMALL_PHI} = {phi}\n'
        '{mechanism}'
        'Purview = {purview}'
        '{partition}'
        '{direction}'
        '{unpartitioned_repertoire}'
        '{partitioned_repertoire}').format(
            SMALL_PHI=SMALL_PHI,
            mechanism=mechanism,
            purview=fmt_mechanism(mip.purview, mip.subsystem),
            direction=direction,
            phi=fmt_number(mip.phi),
            partition=partition,
            unpartitioned_repertoire=unpartitioned_repertoire,
            partitioned_repertoire=partitioned_repertoire)


def fmt_cut(cut, subsystem=None):
    '''Format a |Cut|.'''
    # Cut indices cannot be converted to labels for macro systems since macro
    # systems are cut at the micro label. Avoid this error by using micro
    # indices directly in the representation.
    # TODO: somehow handle this with inheritance instead of a conditional?
    from ..macro import MacroSubsystem
    if isinstance(subsystem, MacroSubsystem):
        from_nodes = str(cut.from_nodes)
        to_nodes = str(cut.to_nodes)
    else:
        from_nodes = fmt_mechanism(cut.from_nodes, subsystem)
        to_nodes = fmt_mechanism(cut.to_nodes, subsystem)

    return 'Cut {from_nodes} {symbol} {to_nodes}'.format(
        from_nodes=from_nodes, symbol=CUT_SYMBOL, to_nodes=to_nodes)


def fmt_big_mip(big_mip, constellations=True):
    '''Format a |BigMip|.'''
    if constellations:
        body = (
            '{unpartitioned_constellation}'
            '{partitioned_constellation}'.format(
                unpartitioned_constellation=fmt_constellation(
                    big_mip.unpartitioned_constellation,
                    'Unpartitioned Constellation'),
                partitioned_constellation=fmt_constellation(
                    big_mip.partitioned_constellation,
                    'Partitioned Constellation')))
        center_header = True
    else:
        body = ''
        center_header = False

    title = 'Big Mip: {BIG_PHI} = {phi}'.format(
        BIG_PHI=BIG_PHI, phi=fmt_number(big_mip.phi))

    cut = fmt_cut(big_mip.cut, big_mip.subsystem)

    body = header(str(big_mip.subsystem), body, center=center_header)
    body = header(fmt_cut(big_mip.cut), body, center=center_header)
    return box(header(title, body, center=center_header))


def fmt_repertoire(r):
    '''Format a repertoire.'''
    # TODO: will this get unwieldy with large repertoires?
    if r is None:
        return ''

    r = r.squeeze()

    lines = []

    # Header: 'S      P(S)'
    space = ' ' * 4
    head = '{S:^{s_width}}{space}P({S})'.format(
        S='S', s_width=r.ndim, space=space)
    lines.append(head)

    # Lines: '001     .25'
    for state in utils.all_states(r.ndim):
        state_str = ''.join(str(i) for i in state)
        lines.append('{0}{1}{2}'.format(state_str, space,
                                        fmt_number(r[state])))

    width = max(len(line) for line in lines)
    lines.insert(1, DOTTED_HEADER * (width + 1))

    return box('\n'.join(lines))


def fmt_ac_mip(mip):
    '''Format an AcMip.'''
    if mip is None:
        return ''

    causality = {
        # TODO: use node labels
        Direction.PAST: (str(mip.purview), ARROW_LEFT, str(mip.mechanism)),
        Direction.FUTURE: (str(mip.mechanism), ARROW_RIGHT, str(mip.purview))
    }[mip.direction]
    causality = ' '.join(causality)

    return '{ALPHA} = {alpha}  {causality}'.format(
        ALPHA=ALPHA,
        alpha=round(mip.alpha, 4),
        causality=causality)


def fmt_account(account, title=None):
    '''Format an Account or a DirectedAccount.'''

    if title is None:
        title = account.__class__.__name__  # `Account` or `DirectedAccount`

    title = '{} ({} causal link{})'.format(
        title, len(account), '' if len(account) == 1 else 's')

    body = ''
    body += 'Irreducible effects\n'
    body += '\n'.join(fmt_ac_mip(m) for m in account.irreducible_effects)
    body += '\nIrreducible causes\n'
    body += '\n'.join(fmt_ac_mip(m) for m in account.irreducible_causes)

    return '\n' + header(title, body, under_char='*')


def fmt_ac_big_mip(ac_big_mip):
    '''Format a AcBigMip.'''
    body = (
        '{ALPHA} = {alpha}\n'
        'direction: {ac_big_mip.direction}\n'
        'transition: {ac_big_mip.transition}\n'
        'before state: {ac_big_mip.before_state}\n'
        'after state: {ac_big_mip.after_state}\n'
        'cut: {ac_big_mip.cut}\n'
        '{unpartitioned_account}\n'
        '{partitioned_account}'.format(
            ALPHA=ALPHA,
            alpha=round(ac_big_mip.alpha, 4),
            ac_big_mip=ac_big_mip,
            unpartitioned_account=fmt_account(
                ac_big_mip.unpartitioned_account, 'Unpartitioned Account'),
            partitioned_account=fmt_account(
                ac_big_mip.partitioned_account, 'Partitioned Account')))

    return box(header('AcBigMip', body, under_char=HORIZONTAL_BAR))


def fmt_actual_cut(cut):
    '''Format an ActualCut.'''
    return (
        '{cut.cause_part1} {symbol} {cut.effect_part2} && '
        '{cut.cause_part2} {symbol} {cut.effect_part1}'
    ).format(cut=cut, symbol=CUT_SYMBOL)


def fmt_transition(t):
    '''Format a |Transition|.'''
    return "Transition({} {} {})".format(
        fmt_mechanism(t.cause_indices, t.cause_system),
        ARROW_RIGHT,
        fmt_mechanism(t.effect_indices, t.effect_system))<|MERGE_RESOLUTION|>--- conflicted
+++ resolved
@@ -33,12 +33,8 @@
 HEADER_BAR_2        = '\u2501'
 HEADER_BAR_3        = '\u254D'
 DOTTED_HEADER       = '\u2574'
-<<<<<<< HEAD
-CUT_SYMBOL          = '\u2501' * 2 + '/ /' + '\u2501' * 2 + '\u27A4'
-=======
 LINE                = '\u2501'
-CUT_SYMBOL          = LINE * 2 + '/ /' + LINE * 2 + '\u25B6'
->>>>>>> 16f06794
+CUT_SYMBOL          = LINE * 2 + '/ /' + LINE * 2 + '\u27A4'
 EMPTY_SET           = '\u2205'
 MULTIPLY            = '\u2715'
 ARROW_LEFT          = '\u25C0' + LINE * 2
