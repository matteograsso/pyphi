#!/usr/bin/env python
# coding: utf-8

import itertools
import base64

import numpy as np
import pandas as pd
import plotly
import scipy.spatial
from plotly import express as px
from plotly import graph_objs as go
from umap import UMAP
from tqdm.notebook import tqdm
import wx

import networkx as nx
from networkx.drawing.nx_agraph import graphviz_layout, to_agraph
from IPython.display import Image

from pyphi import relations as rel


def get_screen_size():
    app = wx.App(False)
    width, height = wx.GetDisplaySize()
    return width, height


def flatten(iterable):
    return itertools.chain.from_iterable(iterable)


def feature_matrix(ces, relations):
    """Return a matrix representing each cause and effect in the CES.

    .. note::
        Assumes that causes and effects have been separated.
    """
    N = len(ces)
    M = len(relations)
    # Create a mapping from causes and effects to indices in the feature matrix
    index_map = {purview: i for i, purview in enumerate(ces)}
    # Initialize the feature vector
    features = np.zeros([N, M])
    # Assign features
    for j, relation in enumerate(relations):
        indices = [index_map[relatum] for relatum in relation.relata]
        # Create the column corresponding to the relation
        relation_features = np.zeros(N)
        # Assign 1s where the cause/effect purview is involved in the relation
        relation_features[indices] = 1
        # Assign the feature column to the feature matrix
        features[:, j] = relation_features
    return features


def get_coords(data, y=None, n_components=3, **params):
    
    
    """ if n_components <= 2:
        coords = np.zeros((len(data),2))
        for i in range(len(data)):
           coords[i][0] = i* 0.5
           coords[i][1] = i*0.5

    else:  """
    
    if n_components >= data.shape[0]:
        params["init"] = "random"
    
    
    umap = UMAP(
            n_components=n_components,
            metric="euclidean",
            n_neighbors=30,
            min_dist=0.5,
            **params,
        )
    coords = umap.fit_transform(data, y = y)
        
    return coords


def relation_vertex_indices(features, j):
    """Return the indices of the vertices for relation ``j``."""
    return features[:, j].nonzero()[0]


def all_triangles(vertices):
    """Return all triangles within a set of vertices."""
    return itertools.combinations(vertices, 3)


def all_edges(vertices):
    """Return all edges within a set of vertices."""
    return itertools.combinations(vertices, 2)


def make_label(nodes, node_labels=None):
    if node_labels is not None:
        nodes = node_labels.indices2labels(nodes)
    return "".join(nodes)


def label_mechanism(mice):
    return make_label(mice.mechanism, node_labels=mice.node_labels)


def label_mechanism_state(subsystem, distinction):
    mechanism_state = [subsystem.state[node] for node in distinction.mechanism]
    return "".join(str(node) for node in mechanism_state)


def label_purview(mice):
    return make_label(mice.purview, node_labels=mice.node_labels)


def label_state(mice):
    return [rel.maximal_state(mice)[0][node] for node in mice.purview]


def label_purview_state(mice):
    return "".join(str(x) for x in label_state(mice))


def label_relation(relation):
    relata = relation.relata

    relata_info = "<br>".join(
        [
            f"{label_mechanism(mice)} / {label_purview(mice)} [{mice.direction.name}]"
            for n, mice in enumerate(relata)
        ]
    )

    relation_info = f"<br>Relation purview: {make_label(relation.purview, relation.subsystem.node_labels)}<br>Relation φ = {phi_round(relation.phi)}<br>"

    return relata_info + relation_info


def hovertext_mechanism(distinction):
    return f"Distinction: {label_mechanism(distinction.cause)}<br>Cause: {label_purview(distinction.cause)}<br>Cause φ = {phi_round(distinction.cause.phi)}<br>Cause state: {[rel.maximal_state(distinction.cause)[0][i] for i in distinction.cause.purview]}<br>Effect: {label_purview(distinction.effect)}<br>Effect φ = {phi_round(distinction.effect.phi)}<br>Effect state: {[rel.maximal_state(distinction.effect)[0][i] for i in distinction.effect.purview]}"


def hovertext_purview(mice):
    return f"Distinction: {label_mechanism(mice)}<br>Direction: {mice.direction.name}<br>Purview: {label_purview(mice)}<br>φ = {phi_round(mice.phi)}<br>State: {[rel.maximal_state(mice)[0][i] for i in mice.purview]}"


def hovertext_relation(relation):
    relata = relation.relata

    relata_info = "".join(
        [
            f"<br>Distinction {n+1}: {label_mechanism(mice)}<br>Direction: {mice.direction.name}<br>Purview: {label_purview(mice)}<br>φ = {phi_round(mice.phi)}<br>State: {[rel.maximal_state(mice)[0][i] for i in mice.purview]}<br>"
            for n, mice in enumerate(relata)
        ]
    )

    relation_info = f"<br>Relation purview: {make_label(relation.purview, relation.subsystem.node_labels)}<br>Relation φ = {phi_round(relation.phi)}<br>"

    return f"<br>={len(relata)}-Relation=<br>" + relata_info + relation_info


def normalize_sizes(min_size, max_size, elements):
    phis = np.array([element.phi for element in elements])
    min_phi = phis.min()
    max_phi = phis.max()
    # Add exception in case all purviews have the same phi (e.g. monad case)
    if max_phi == min_phi:
        return [(min_size + max_size) / 2 for x in phis]
    else:
        return min_size + (
            ((phis - min_phi) * (max_size - min_size)) / (max_phi - min_phi)
        )


def phi_round(phi):
    return np.round(phi, 4)


def chunk_list(my_list, n):
    """Yield successive n-sized chunks from lst."""
    for i in range(0, len(my_list), n):
        yield my_list[i : i + n]


def format_node(n, subsystem):
    node_format = {
        "label": subsystem.node_labels[n],
        "style": "filled" if subsystem.state[n] == 1 else "",
        "fillcolor": "black" if subsystem.state[n] == 1 else "",
        "fontcolor": "white" if subsystem.state[n] == 1 else "black",
    }
    return node_format


def save_digraph(
    subsystem, digraph_filename="digraph.png", plot_digraph=False, layout="dot"
):
    network = subsystem.network
    G = nx.DiGraph()

    for n in range(network.size):
        node_info = format_node(n, subsystem)
        G.add_node(
            node_info["label"],
            style=node_info["style"],
            fillcolor=node_info["fillcolor"],
            fontcolor=node_info["fontcolor"],
        )

    edges = [
        [format_node(i, subsystem)["label"] for i in n]
        for n in np.argwhere(subsystem.cm)
    ]

    G.add_edges_from(edges)
    G.graph["node"] = {"shape": "circle"}

    A = to_agraph(G)
    A.layout(layout)
    A.draw(digraph_filename)
    if plot_digraph:
        return Image(digraph_filename)


def get_edge_color(relation, colorcode_2_relations):
    if colorcode_2_relations:
        purview0 = list(relation.relata.purviews)[0]
        purview1 = list(relation.relata.purviews)[1]
        relation_purview = relation.purview
        # Isotext (mutual full-overlap)
        if purview0 == purview1 == relation_purview:
            return "fuchsia"
        # Sub/Supertext (inclusion / full-overlap)
        elif purview0 != purview1 and (
            all(n in purview1 for n in purview0) or all(n in purview0 for n in purview1)
        ):
            return "indigo"
        # Paratext (connection / partial-overlap)
        elif (purview0 == purview1 != relation_purview) or (
            any(n in purview1 for n in purview0)
            and not all(n in purview1 for n in purview0)
        ):
            return "cyan"
        else:
            raise ValueError(
                "Unexpected relation type, check function to cover all cases"
            )
    else:
        return "teal"


# This seperates cause and effect parts of features of purviews. For example, it separates labels, states, z-coordinates in the
# original combined list. Normally purview lists are in the shape of [featureOfCause1,featureOfEffect1,featureOfCause2...]
# by using this we can separate all those features into two lists, so that we can use them to show cause and effect purviews
# separately in the CES plot.

# WARNING: This doesn't work for coordinates.


def separate_cause_and_effect_purviews_for(given_list):
    causes_in_given_list = []
    effects_in_given_list = []

    for i in range(len(given_list)):
        if i % 2 == 0:
            causes_in_given_list.append(given_list[i])
        else:
            effects_in_given_list.append(given_list[i])

    return causes_in_given_list, effects_in_given_list


# This separates the xy coordinates of purviews.Similar to above the features treated in the above function,
# the coordinates are given in a "[x of c1, y of c1],
# [x of e1,y of e1],..." fashion and  with this function we can separate them to x and y of cause and effect purviews.


def separate_cause_and_effect_for(coords):

    causes_x = []
    effects_x = []
    causes_y = []
    effects_y = []

    for i in range(len(coords)):
        if i % 2 == 0:
            causes_x.append(coords[i][0])
            causes_y.append(coords[i][1])
        else:
            effects_x.append(coords[i][0])
            effects_y.append(coords[i][1])

    return causes_x, causes_y, effects_x, effects_y

#This is an experiment for separating relations on purviews so that we can have purview q-folds.
def purview_chunker(relations_list):
    purview_chunked_list = []
    purview_chunk = []
    index_chunk_list = []
    index_chunk = []
    index_chunk.append(0)
    previous_relation = relations_list[0]
    purview_chunk.append(previous_relation)
    for relation in relations_list:
        if relation.mechanisms[0] == previous_relation.mechanisms[0] and relation.purview == previous_relation.purview and relation != previous_relation:
            purview_chunk.append(relation)
            index_chunk.append(relations_list.index(relation))
        else:
            purview_chunked_list.append(purview_chunk)
            purview_chunk = []
            purview_chunk.append(relation)
            
            index_chunk_list.append(index_chunk)
            index_chunk = []
            index_chunk.append(relations_list.index(relation))
        
        previous_relation = relation
        
    return purview_chunked_list,index_chunk_list


def plot_ces(
    subsystem,
    ces,
    relations,
    network=None,
    max_order=3,
    cause_effect_offset=(0.3, 0, 0),
    mechanism_z_offset=(0.1),
    vertex_size_range=(10, 40),
    edge_size_range=(0.5, 4),
    surface_size_range=(0.005, 0.1),
    plot_dimentions=(768, 1366),
    mechanism_labels_size=15,
    state_labels_size=10,
    purview_labels_size=12,
    show_mechanism_labels=True,
    show_purview_labels="legendonly",
    show_vertices_mechanisms=True,
    show_vertices_purviews=True,
    show_edges="legendonly",
    show_mesh="legendonly",
    show_node_qfolds=False,
    show_mechanism_qfolds="legendonly",
    show_compound_purview_qfolds = True,
    show_relation_purview_qfolds = True,
    show_cause_per_mechanism_purview_qfolds = True,
    show_grid=False,
    network_name="",
    plot_title_size=20,
    eye_coordinates=(0.5, 0.5, 0.5),
    hovermode="x",
    digraph_filename="digraph.png",
    digraph_layout="dot",
    digraph_coords=(0, 1),
    digraph_size=(0.2, 0.3),
    save_plot_to_html=True,
    show_causal_model=True,
    order_on_z_axis=True,
    colorcode_2_relations=True,
    state_label_z_offset=0.1,
    left_margin=100,
    legend_title_size=12,
    legend_font_size=10,
    autosize=False,
):
    # Select only relations <= max_order
    relations = list(filter(lambda r: len(r.relata) <= max_order, relations))
    # Separate CES into causes and effects
    separated_ces = rel.separate_ces(ces)

    # Initialize figure
    fig = go.Figure()

    # Dimensionality reduction
    # ~~~~~~~~~~~~~~~~~~~~~~~~~~~~~~~~~~~~~~~~~~~~~~~~~~~~~~~~~~~~~~~~~~~~~~~~
    # Create the features for each cause/effect based on their relations
    features = feature_matrix(separated_ces, relations)

    # Now we get one set of coordinates for the CES; these will then be offset to
    # get coordinates for causes and effects separately, so that causes/effects
    # are always near each other in the embedding.

    # Collapse rows of cause/effect belonging to the same distinction
    # NOTE: This depends on the implementation of `separate_ces`; causes and
    #       effects are assumed to be adjacent in the returned list
    umap_features = features[0::2] + features[1::2]
    if order_on_z_axis:
        distinction_coords = get_coords(umap_features, n_components=2)
        cause_effect_offset = cause_effect_offset[:2]

    else:
        distinction_coords = get_coords(umap_features)
    # Duplicate causes and effects so they can be plotted separately
    coords = np.empty(
        (distinction_coords.shape[0] * 2, distinction_coords.shape[1]),
        dtype=distinction_coords.dtype,
    )
    coords[0::2] = distinction_coords
    coords[1::2] = distinction_coords
    # Add a small offset to effects to separate them from causes
    coords[1::2] += cause_effect_offset

    # Purviews
    # ~~~~~~~~~~~~~~~~~~~~~~~~~~~~~~~~~~~~~~~~~~~~~~~~~~~~~~~~~~~~~~~~~~~~~~~~
    # Extract vertex indices for plotly
    x, y = coords[:, 0], coords[:, 1]

    causes_x, causes_y, effects_x, effects_y = separate_cause_and_effect_for(coords)

    if order_on_z_axis:
        z = np.array([len(c.mechanism) for c in separated_ces])
    else:
        z = coords[:, 2]

    # This separates z-coordinates of cause and effect purviews
    causes_z, effects_z = separate_cause_and_effect_purviews_for(z)

    # Get node labels and indices for future use:
    node_labels = subsystem.node_labels
    node_indices = subsystem.node_indices

    # Get mechanism and purview labels
    mechanism_labels = list(map(label_mechanism, ces))
    mechanism_state_labels = [
        label_mechanism_state(subsystem, distinction) for distinction in ces
    ]
    purview_labels = list(map(label_purview, separated_ces))
    purview_state_labels = list(map(label_purview_state, separated_ces))

    (
        cause_purview_labels,
        effect_purview_labels,
    ) = separate_cause_and_effect_purviews_for(purview_labels)
    (
        cause_purview_state_labels,
        effect_purview_state_labels,
    ) = separate_cause_and_effect_purviews_for(purview_state_labels)

    mechanism_hovertext = list(map(hovertext_mechanism, ces))
    vertices_hovertext = list(map(hovertext_purview, separated_ces))
    causes_hovertext, effects_hovertext = separate_cause_and_effect_purviews_for(
        vertices_hovertext
    )

    # Make mechanism labels
    xm, ym, zm = (
        [c + cause_effect_offset[0] / 2 for c in x[::2]],
        y[::2],
        z[::2],
        # [n + (vertex_size_range[1] / 10 ** 3) for n in z[::2]],
    )
    labels_mechanisms_trace = go.Scatter3d(
        visible=show_mechanism_labels,
        x=xm,
        y=ym,
        z=[n + (vertex_size_range[1] / 10 ** 3 + mechanism_z_offset) for n in zm],
        mode="text",
        text=mechanism_labels,
        name="Mechanism Labels",
        showlegend=True,
        textfont=dict(size=mechanism_labels_size, color="black"),
        hoverinfo="text",
        hovertext=mechanism_hovertext,
        hoverlabel=dict(bgcolor="black", font_color="white"),
    )
    fig.add_trace(labels_mechanisms_trace)

    # Make mechanism state labels trace
    labels_mechanisms_state_trace = go.Scatter3d(
        visible=show_mechanism_labels,
        x=xm,
        y=ym,
        z=[
            n
            + (
                vertex_size_range[1] / 10 ** 3
                + mechanism_z_offset
                + state_label_z_offset
                + 0.01
            )
            for n in zm
        ],
        mode="text",
        text=mechanism_state_labels,
        name="Mechanism State Labels",
        showlegend=False,
        textfont=dict(size=state_labels_size, color="black"),
        hoverinfo="text",
        hovertext=mechanism_hovertext,
        hoverlabel=dict(bgcolor="black", font_color="white"),
    )
    fig.add_trace(labels_mechanisms_state_trace)

    # Compute purview and mechanism marker sizes
    purview_sizes = normalize_sizes(
        vertex_size_range[0], vertex_size_range[1], separated_ces
    )

<<<<<<< HEAD
    # This is also for separating purviews, but their sizes. Probably not so wrong.

    cause_purview_sizes, effect_purview_sizes = separate_cause_and_effect_purviews_for(
        purview_sizes
    )
=======

    cause_purview_sizes, effect_purview_sizes = separate_cause_and_effect_purviews_for(purview_sizes)
>>>>>>> 18b7a1b2

    mechanism_sizes = [min(phis) for phis in chunk_list(purview_sizes, 2)]
    # Make mechanisms trace
    vertices_mechanisms_trace = go.Scatter3d(
        visible=show_vertices_mechanisms,
        x=xm,
        y=ym,
        z=[z + mechanism_z_offset for z in zm],
        mode="markers",
        name="Mechanisms",
        text=mechanism_labels,
        showlegend=True,
        marker=dict(size=mechanism_sizes, color="black"),
        hoverinfo="text",
        hovertext=mechanism_hovertext,
        hoverlabel=dict(bgcolor="black", font_color="white"),
    )
    fig.add_trace(vertices_mechanisms_trace)

    # Make cause purview labels trace
    labels_cause_purviews_trace = go.Scatter3d(
        visible=show_purview_labels,
        x=causes_x,
        y=causes_y,
        z=[n + (vertex_size_range[1] / 10 ** 3) for n in causes_z],
        mode="text",
        text=cause_purview_labels,
        name="Cause Purview Labels",
        showlegend=True,
        textfont=dict(size=purview_labels_size, color="red"),
        hoverinfo="text",
        hovertext=causes_hovertext,
        hoverlabel=dict(bgcolor="red"),
    )
    fig.add_trace(labels_cause_purviews_trace)

    # Make effect purview labels trace
    labels_effect_purviews_trace = go.Scatter3d(
        visible=show_purview_labels,
        x=effects_x,
        y=effects_y,
        z=[n + (vertex_size_range[1] / 10 ** 3) for n in effects_z],
        mode="text",
        text=effect_purview_labels,
        name="Effect Purview Labels",
        showlegend=True,
        textfont=dict(size=purview_labels_size, color="green"),
        hoverinfo="text",
        hovertext=causes_hovertext,
        hoverlabel=dict(bgcolor="green"),
    )
    fig.add_trace(labels_effect_purviews_trace)

<<<<<<< HEAD
    # Make cause purviews state labels trace
=======
    # Make cause purviews state labels trace 
>>>>>>> 18b7a1b2
    labels_cause_purviews_state_trace = go.Scatter3d(
        visible=show_purview_labels,
        x=causes_x,
        y=causes_y,
        z=[
            n + (vertex_size_range[1] / 10 ** 3 + state_label_z_offset)
            for n in causes_z
        ],
        mode="text",
        text=cause_purview_state_labels,
        name="Cause Purview State Labels",
        showlegend=False,
        textfont=dict(size=state_labels_size, color="red"),
        hoverinfo="text",
        hovertext=causes_hovertext,
        hoverlabel=dict(bgcolor="red"),
    )
    fig.add_trace(labels_cause_purviews_state_trace)

    # Make effect purviews state labels trace
    labels_effect_purviews_state_trace = go.Scatter3d(
        visible=show_purview_labels,
        x=effects_x,
        y=effects_y,
        z=[
            n + (vertex_size_range[1] / 10 ** 3 + state_label_z_offset)
            for n in effects_z
        ],
        mode="text",
        text=effect_purview_state_labels,
        name="Effect Purview State Labels",
        showlegend=False,
        textfont=dict(size=state_labels_size, color="green"),
        hoverinfo="text",
        hovertext=effects_hovertext,
        hoverlabel=dict(bgcolor="green"),
    )
    fig.add_trace(labels_effect_purviews_state_trace)

<<<<<<< HEAD
    # Separating purview traces

    purview_phis = [purview.phi for purview in separated_ces]
    cause_purview_phis = []
    effect_purview_phis = []

    for i in range(len(purview_phis)):
        if i % 2 == 0:
            cause_purview_phis.append(purview_phis[i])
        else:
            effect_purview_phis.append(purview_phis[i])

    # direction_labels = list(flatten([["Cause", "Effect"] for c in ces]))
=======
    #Separating purview traces
    
    purview_phis = [purview.phi for purview in separated_ces]
    cause_purview_phis, effect_purview_phis = separate_cause_and_effect_purviews_for(purview_phis)
    
    #direction_labels = list(flatten([["Cause", "Effect"] for c in ces]))
>>>>>>> 18b7a1b2
    vertices_cause_purviews_trace = go.Scatter3d(
        visible=show_vertices_purviews,
        x=causes_x,
        y=causes_y,
        z=causes_z,
        mode="markers",
        name="Cause Purviews",
        text=purview_labels,
        showlegend=True,
        marker=dict(size=cause_purview_sizes, color="red"),
        hoverinfo="text",
        hovertext=causes_hovertext,
        hoverlabel=dict(bgcolor="red"),
    )
    fig.add_trace(vertices_cause_purviews_trace)

    vertices_effect_purviews_trace = go.Scatter3d(
        visible=show_vertices_purviews,
        x=effects_x,
        y=effects_y,
        z=effects_z,
        mode="markers",
        name="Effect Purviews",
        text=purview_labels,
        showlegend=True,
        marker=dict(size=effect_purview_sizes, color="green"),
        hoverinfo="text",
        hovertext=effects_hovertext,
        hoverlabel=dict(bgcolor="green"),
    )
    fig.add_trace(vertices_effect_purviews_trace)

    # Initialize lists for legend
    legend_nodes = []
    legend_mechanisms = []
    legend_purviews = []
    legend_relation_purviews = []
    legend_mechanism_cause_purviews = []

    # 2-relations
    # ~~~~~~~~~~~~~~~~~~~~~~~~~~~~~~~~~~~~~~~~~~~~~~~~~~~~~~~~~~~~~~~~~~~~~~~~
    if show_edges:
        # Get edges from all relations
        edges = list(
            flatten(
                relation_vertex_indices(features, j)
                for j in range(features.shape[1])
                if features[:, j].sum() == 2
            )
        )
        if edges:
            # Convert to DataFrame
            edges = pd.DataFrame(
                dict(
                    x=x[edges],
                    y=y[edges],
                    z=z[edges],
                    line_group=flatten(
                        zip(range(len(edges) // 2), range(len(edges) // 2))
                    ),
                )
            )

            # Plot edges separately:
            two_relations = list(filter(lambda r: len(r.relata) == 2, relations))
            two_relations_grouped_and_indexed = purview_chunker(two_relations)
            two_relations_grouped_by_purview = two_relations_grouped_and_indexed[0]
            indexes_of_two_relations_grouped_by_purview = two_relations_grouped_and_indexed[1]
            

            two_relations_sizes = normalize_sizes(
                edge_size_range[0], edge_size_range[1], two_relations
            )

            two_relations_coords = [
                list(chunk_list(list(edges["x"]), 2)),
                list(chunk_list(list(edges["y"]), 2)),
                list(chunk_list(list(edges["z"]), 2)),
            ]
            
            for r, relation in tqdm(
                enumerate(two_relations),
                desc="Computing edges",
                total=len(two_relations),
            ):
                relation_nodes = list(flatten(relation.mechanisms))
                relation_color = get_edge_color(relation, colorcode_2_relations)

                # Make node contexts traces and legendgroups
                if show_node_qfolds:
                    for node in node_indices:
                        node_label = make_label([node], node_labels)
                        if node in relation_nodes:

                            edge_two_relation_trace = go.Scatter3d(
                                visible=show_edges,
                                legendgroup=f"Node {node_label} q-fold",
                                showlegend=True if node not in legend_nodes else False,
                                x=two_relations_coords[0][r],
                                y=two_relations_coords[1][r],
                                z=two_relations_coords[2][r],
                                mode="lines",
                                name=f"Node {node_label} q-fold",
                                line_width=two_relations_sizes[r],
                                line_color=relation_color,
                                hoverinfo="text",
                                hovertext=hovertext_relation(relation),
                            )
                            fig.add_trace(edge_two_relation_trace)

                            if node not in legend_nodes:

                                legend_nodes.append(node)

                # Make mechanism contexts traces and legendgroups
                if show_mechanism_qfolds:
                    mechanisms_list = [distinction.mechanism for distinction in ces]
                    for mechanism in mechanisms_list:
                        mechanism_label = make_label(mechanism, node_labels)
                        if mechanism in relation.mechanisms:

                            edge_two_relation_trace = go.Scatter3d(
                                visible=show_edges,
                                legendgroup=f"Mechanism {mechanism_label} q-fold",
                                showlegend=True
                                if mechanism_label not in legend_mechanisms
                                else False,
                                x=two_relations_coords[0][r],
                                y=two_relations_coords[1][r],
                                z=two_relations_coords[2][r],
                                mode="lines",
                                name=f"Mechanism {mechanism_label} q-fold",
                                line_width=two_relations_sizes[r],
                                line_color=relation_color,
                                hoverinfo="text",
                                hovertext=hovertext_relation(relation),
                            )

                            fig.add_trace(edge_two_relation_trace)

                            if mechanism_label not in legend_mechanisms:

                                legend_mechanisms.append(mechanism_label)

                # Make compound purview contexts traces and legendgroups
                if show_compound_purview_qfolds:
                    purviews = list(relation.relata.purviews)
                    
                    for purview in purviews:
                        
                        purview_label = make_label(purview, node_labels)
                        edge_compound_purview_two_relation_trace = go.Scatter3d(
                            visible=show_edges,
                            legendgroup=f"Compound Purview {purview_label} q-fold",
                            showlegend=True
                            if purview_label not in legend_purviews
                            else False,
                            x=two_relations_coords[0][r],
                            y=two_relations_coords[1][r],
                            z=two_relations_coords[2][r],
                            mode="lines",
                            name=f"Compound Purview {purview_label} q-fold",
                            line_width=two_relations_sizes[r],
                            line_color=relation_color,
                            hoverinfo="text",
                            hovertext=hovertext_relation(relation),
                        )
                        
                        fig.add_trace(edge_compound_purview_two_relation_trace)
    
                        if purview_label not in legend_purviews:
                            legend_purviews.append(purview_label)


                # Make relation purview contexts traces and legendgroups
                if show_relation_purview_qfolds:
                    
                    #Just left this code to make sure if we need relation purviews for mechanisms. Probably not necessary anymore.
                    """for purview_group in indexes_of_two_relations_grouped_by_purview:
                        
                        for purview_index in purview_group:
                            index_in_group = purview_group.index(purview_index)
                            purview = (two_relations_grouped_by_purview[indexes_of_two_relations_grouped_by_purview.index(purview_group)][index_in_group]).purview
                            purview_label = make_label(purview, node_labels)
                            first_mechanism = two_relations[purview_group[0]].mechanisms[0]
                            first_mechanism_label = make_label(first_mechanism, node_labels)
                            
                            
                        
                            purview_group_index = indexes_of_two_relations_grouped_by_purview.index(purview_group)
                            whole_label = purview_label + mechanism_label + str(purview_group_index)
                            edge_two_relation_purview_trace = go.Scatter3d(
                                visible=show_edges,
                                legendgroup=f"Mechanism {first_mechanism_label} Relation Purview {purview_label} q-fold {purview_group_index}",
                                showlegend=True
                                if whole_label not in legend_relation_purviews      
                                else False,
                                x=two_relations_coords[0][purview_index],
                                y=two_relations_coords[1][purview_index],
                                z=two_relations_coords[2][purview_index],
                                mode="lines",
                                name=f"Mechanism {first_mechanism_label} Relation Purview {purview_label} q-fold {purview_group_index}",
                                line_width=two_relations_sizes[purview_index],
                                line_color=relation_color,
                                hoverinfo="text",
                                hovertext=hovertext_relation(two_relations[purview_index]),
                            )
                                
                            fig.add_trace(edge_two_relation_purview_trace)
                        
                            if whole_label not in legend_relation_purviews:

                                legend_relation_purviews.append(whole_label)"""
                
                    purview = relation.purview
                    purview_label = make_label(purview, node_labels)
                    
                    edge_relation_purview_two_relation_trace = go.Scatter3d(
                        visible=show_edges,
                        legendgroup=f"Relation Purview {purview_label} q-fold",
                        showlegend=True
                        if purview_label not in legend_relation_purviews
                        else False,
                        x=two_relations_coords[0][r],
                        y=two_relations_coords[1][r],
                        z=two_relations_coords[2][r],
                        mode="lines",
                        name=f"Relation Purview {purview_label} q-fold",
                        line_width=two_relations_sizes[r],
                        line_color=relation_color,
                        hoverinfo="text",
                        hovertext=hovertext_relation(relation),
                    )
                    
                    fig.add_trace(edge_relation_purview_two_relation_trace)

                    if purview_label not in legend_relation_purviews:
                        legend_relation_purviews.append(purview_label)

                # Make cause/effect purview per mechanism contexts traces and legendgroups
                if show_cause_per_mechanism_purview_qfolds:
                    #THIS PART IS TO BE FIXED. IT DOESN'T WORK.
                    #This is wrong. Don't do this.
                    
                    distinctions_list = [distinction for distinction in ces]
                    for distinction in distinctions_list:
                        cause_purview = distinction.cause_purview
                        mechanism = distinction.mechanism
                        purview_label = make_label(cause_purview, node_labels)
                        mechanism_label = make_label(mechanism, node_labels)
                        mechanism_cause_purview_label = f"Mechanism {mechanism_label} Cause Purview {purview_label} q-fold"
                        if cause_purview in relation.relata.purviews and mechanism in relation.mechanisms:

                            edge_cause_purviews_with_mechanisms_two_relation_trace = go.Scatter3d(
                                visible=show_edges,
                                legendgroup= mechanism_cause_purview_label,
                                showlegend=True
                                if mechanism_cause_purview_label not in legend_mechanism_cause_purviews
                                else False,
                                x=two_relations_coords[0][r],
                                y=two_relations_coords[1][r],
                                z=two_relations_coords[2][r],
                                mode="lines",
                                name=mechanism_cause_purview_label,
                                line_width=two_relations_sizes[r],
                                line_color=relation_color,
                                hoverinfo="text",
                                hovertext=hovertext_relation(relation),
                            )
                            
                            fig.add_trace(edge_cause_purviews_with_mechanisms_two_relation_trace)
        
                            if mechanism_cause_purview_label not in legend_mechanism_cause_purviews:
                                legend_mechanism_cause_purviews.append(mechanism_cause_purview_label)
                # Make all 2-relations traces and legendgroup
                edge_two_relation_trace = go.Scatter3d(
                    visible=show_edges,
                    legendgroup="All 2-Relations",
                    showlegend=True if r == 0 else False,
                    x=two_relations_coords[0][r],
                    y=two_relations_coords[1][r],
                    z=two_relations_coords[2][r],
                    mode="lines",
                    # name=label_relation(relation),
                    name="All 2-Relations",
                    line_width=two_relations_sizes[r],
                    line_color=relation_color,
                    hoverinfo="text",
                    hovertext=hovertext_relation(relation),
                )

                fig.add_trace(edge_two_relation_trace)

    # 3-relations
    # ~~~~~~~~~~~~~~~~~~~~~~~~~~~~~~~~~~~~~~~~~~~~~~~~~~~~~~~~~~~~~~~~~~~~~~~~
    # Get triangles from all relations
    if show_mesh:
        triangles = [
            relation_vertex_indices(features, j)
            for j in range(features.shape[1])
            if features[:, j].sum() == 3
        ]

        if triangles:
            three_relations = list(filter(lambda r: len(r.relata) == 3, relations))
            three_relations_sizes = normalize_sizes(
                surface_size_range[0], surface_size_range[1], three_relations
            )
            # Extract triangle indices
            i, j, k = zip(*triangles)
            for r, triangle in tqdm(
                enumerate(triangles), desc="Computing triangles", total=len(triangles)
            ):
                relation = three_relations[r]
                relation_nodes = list(flatten(relation.mechanisms))

                if show_node_qfolds:
                    for node in node_indices:
                        node_label = make_label([node], node_labels)
                        if node in relation_nodes:
                            triangle_three_relation_trace = go.Mesh3d(
                                visible=show_mesh,
                                legendgroup=f"Node {node_label} q-fold",
                                showlegend=True if node not in legend_nodes else False,
                                # x, y, and z are the coordinates of vertices
                                x=x,
                                y=y,
                                z=z,
                                # i, j, and k are the vertices of triangles
                                i=[i[r]],
                                j=[j[r]],
                                k=[k[r]],
                                # Intensity of each vertex, which will be interpolated and color-coded
                                intensity=np.linspace(0, 1, len(x), endpoint=True),
                                opacity=three_relations_sizes[r],
                                colorscale="viridis",
                                showscale=False,
                                name=f"Node {node_label} q-fold",
                                hoverinfo="text",
                                hovertext=hovertext_relation(relation),
                            )
                            fig.add_trace(triangle_three_relation_trace)

                            if node not in legend_nodes:

                                legend_nodes.append(node)

                if show_mechanism_qfolds:
                    mechanisms_list = [distinction.mechanism for distinction in ces]
                    for mechanism in mechanisms_list:
                        mechanism_label = make_label(mechanism, node_labels)
                        if mechanism in relation.mechanisms:
                            triangle_three_relation_trace = go.Mesh3d(
                                visible=show_mesh,
                                legendgroup=f"Mechanism {mechanism_label} q-fold",
                                showlegend=True
                                if mechanism_label not in legend_mechanisms
                                else False,
                                # x, y, and z are the coordinates of vertices
                                x=x,
                                y=y,
                                z=z,
                                # i, j, and k are the vertices of triangles
                                i=[i[r]],
                                j=[j[r]],
                                k=[k[r]],
                                # Intensity of each vertex, which will be interpolated and color-coded
                                intensity=np.linspace(0, 1, len(x), endpoint=True),
                                opacity=three_relations_sizes[r],
                                colorscale="viridis",
                                showscale=False,
                                name=f"Mechanism {mechanism_label} q-fold",
                                hoverinfo="text",
                                hovertext=hovertext_relation(relation),
                            )
                            fig.add_trace(triangle_three_relation_trace)
                            if mechanism_label not in legend_mechanisms:
                                legend_mechanisms.append(mechanism_label)
                
                if show_compound_purview_qfolds:
                    purviews = list(relation.relata.purviews)
                    
                    for purview in purviews:
                        
                        purview_label = make_label(purview, node_labels)
                        edge_compound_purview_three_relation_trace = go.Mesh3d(
                            visible=show_edges,
                            legendgroup=f"Compound Purview {purview_label} q-fold",
                            showlegend=True
                            if purview_label not in legend_purviews
                            else False,
                            x=x,
                            y=y,
                            z=z,
                            i=[i[r]],
                            j=[j[r]],
                            k=[k[r]],
                            intensity=np.linspace(0, 1, len(x), endpoint=True),
                            opacity=three_relations_sizes[r],
                            colorscale="viridis",
                            showscale=False,
                            name=f"Compound Purview {purview_label} q-fold",
                            hoverinfo="text",
                            hovertext=hovertext_relation(relation),
                        )
                        
                        fig.add_trace(edge_compound_purview_three_relation_trace)
    
                        if purview_label not in legend_purviews:
                            legend_purviews.append(purview_label)

                if show_relation_purview_qfolds:
                    purview = relation.purview
                    purview_label = make_label(purview, node_labels)
                    
                    edge_relation_purview_three_relation_trace = go.Mesh3d(
                        visible=show_edges,
                        legendgroup=f"Relation Purview {purview_label} q-fold",
                        showlegend=True
                        if purview_label not in legend_relation_purviews
                        else False,
                        x=x,
                        y=y,
                        z=z,
                        i=[i[r]],
                        j=[j[r]],
                        k=[k[r]],
                        intensity=np.linspace(0, 1, len(x), endpoint=True),
                        opacity=three_relations_sizes[r],
                        colorscale="viridis",
                        showscale=False,
                        name=f"Relation Purview {purview_label} q-fold",
                        hoverinfo="text",
                        hovertext=hovertext_relation(relation),
                    )
                    
                    fig.add_trace(edge_relation_purview_three_relation_trace)

                    if purview_label not in legend_relation_purviews:
                        legend_relation_purviews.append(purview_label)

                triangle_three_relation_trace = go.Mesh3d(
                    visible=show_mesh,
                    legendgroup="All 3-Relations",
                    showlegend=True if r == 0 else False,
                    # x, y, and z are the coordinates of vertices
                    x=x,
                    y=y,
                    z=z,
                    # i, j, and k are the vertices of triangles
                    i=[i[r]],
                    j=[j[r]],
                    k=[k[r]],
                    # Intensity of each vertex, which will be interpolated and color-coded
                    intensity=np.linspace(0, 1, len(x), endpoint=True),
                    opacity=three_relations_sizes[r],
                    colorscale="viridis",
                    showscale=False,
                    name="All 3-Relations",
                    hoverinfo="text",
                    hovertext=hovertext_relation(relation),
                )
                fig.add_trace(triangle_three_relation_trace)

        # Create figure
    # ~~~~~~~~~~~~~~~~~~~~~~~~~~~~~~~~~~~~~~~~~~~~~~~~~~~~~~~~~~~~~~~~~~~~~~~~
    axes_range = [(min(d) - 1, max(d) + 1) for d in (x, y, z)]

    axes = [
        dict(
            showbackground=False,
            showline=False,
            zeroline=False,
            showgrid=show_grid,
            gridcolor="lightgray",
            showticklabels=False,
            showspikes=True,
            autorange=False,
            range=axes_range[dimension],
            backgroundcolor="white",
            title="",
        )
        for dimension in range(3)
    ]

    layout = go.Layout(
        showlegend=True,
        scene_xaxis=axes[0],
        scene_yaxis=axes[1],
        scene_zaxis=axes[2],
        scene_camera=dict(
            eye=dict(x=eye_coordinates[0], y=eye_coordinates[1], z=eye_coordinates[2])
        ),
        hovermode=hovermode,
        title=f"{network_name} Q-Structure",
        title_font_size=plot_title_size,
        legend=dict(
            title=dict(
                text="Trace legend (click trace to show/hide):",
                font=dict(color="black", size=legend_title_size),
            ),
            font_size=legend_font_size,
        ),
        autosize=autosize,
        height=plot_dimentions[0],
        width=plot_dimentions[1],
    )

    # Apply layout
    fig.layout = layout

    if show_causal_model:
        # Create system image
        save_digraph(subsystem, digraph_filename, layout=digraph_layout)
        encoded_image = base64.b64encode(open(digraph_filename, "rb").read())

        fig.add_layout_image(
            dict(
                name="Causal model",
                source="data:image/png;base64,{}".format(encoded_image.decode()),
                #         xref="paper", yref="paper",
                x=digraph_coords[0],
                y=digraph_coords[1],
                sizex=digraph_size[0],
                sizey=digraph_size[1],
                xanchor="left",
                yanchor="top",
            )
        )

        draft_template = go.layout.Template()
        draft_template.layout.annotations = [
            dict(
                name="Causal model",
                text="Causal model",
                opacity=1,
                font=dict(color="black", size=plot_title_size),
                xref="paper",
                yref="paper",
                x=digraph_coords[0],
                y=digraph_coords[1] + 0.05,
                xanchor="left",
                yanchor="bottom",
                showarrow=False,
            )
        ]

        fig.update_layout(
            margin=dict(l=left_margin),
            template=draft_template,
            annotations=[dict(templateitemname="Causal model", visible=True)],
        )

    if save_plot_to_html:
        plotly.io.write_html(fig, f"{network_name}_CES.html")
        fig.write_html("try.html")
    return fig<|MERGE_RESOLUTION|>--- conflicted
+++ resolved
@@ -56,8 +56,7 @@
 
 
 def get_coords(data, y=None, n_components=3, **params):
-    
-    
+
     """ if n_components <= 2:
         coords = np.zeros((len(data),2))
         for i in range(len(data)):
@@ -65,20 +64,19 @@
            coords[i][1] = i*0.5
 
     else:  """
-    
+
     if n_components >= data.shape[0]:
         params["init"] = "random"
-    
-    
+
     umap = UMAP(
-            n_components=n_components,
-            metric="euclidean",
-            n_neighbors=30,
-            min_dist=0.5,
-            **params,
-        )
-    coords = umap.fit_transform(data, y = y)
-        
+        n_components=n_components,
+        metric="euclidean",
+        n_neighbors=30,
+        min_dist=0.5,
+        **params,
+    )
+    coords = umap.fit_transform(data, y=y)
+
     return coords
 
 
@@ -295,7 +293,8 @@
 
     return causes_x, causes_y, effects_x, effects_y
 
-#This is an experiment for separating relations on purviews so that we can have purview q-folds.
+
+# This is an experiment for separating relations on purviews so that we can have purview q-folds.
 def purview_chunker(relations_list):
     purview_chunked_list = []
     purview_chunk = []
@@ -305,21 +304,25 @@
     previous_relation = relations_list[0]
     purview_chunk.append(previous_relation)
     for relation in relations_list:
-        if relation.mechanisms[0] == previous_relation.mechanisms[0] and relation.purview == previous_relation.purview and relation != previous_relation:
+        if (
+            relation.mechanisms[0] == previous_relation.mechanisms[0]
+            and relation.purview == previous_relation.purview
+            and relation != previous_relation
+        ):
             purview_chunk.append(relation)
             index_chunk.append(relations_list.index(relation))
         else:
             purview_chunked_list.append(purview_chunk)
             purview_chunk = []
             purview_chunk.append(relation)
-            
+
             index_chunk_list.append(index_chunk)
             index_chunk = []
             index_chunk.append(relations_list.index(relation))
-        
+
         previous_relation = relation
-        
-    return purview_chunked_list,index_chunk_list
+
+    return purview_chunked_list, index_chunk_list
 
 
 def plot_ces(
@@ -345,9 +348,9 @@
     show_mesh="legendonly",
     show_node_qfolds=False,
     show_mechanism_qfolds="legendonly",
-    show_compound_purview_qfolds = True,
-    show_relation_purview_qfolds = True,
-    show_cause_per_mechanism_purview_qfolds = True,
+    show_compound_purview_qfolds=True,
+    show_relation_purview_qfolds=True,
+    show_cause_per_mechanism_purview_qfolds=True,
     show_grid=False,
     network_name="",
     plot_title_size=20,
@@ -500,16 +503,9 @@
         vertex_size_range[0], vertex_size_range[1], separated_ces
     )
 
-<<<<<<< HEAD
-    # This is also for separating purviews, but their sizes. Probably not so wrong.
-
     cause_purview_sizes, effect_purview_sizes = separate_cause_and_effect_purviews_for(
         purview_sizes
     )
-=======
-
-    cause_purview_sizes, effect_purview_sizes = separate_cause_and_effect_purviews_for(purview_sizes)
->>>>>>> 18b7a1b2
 
     mechanism_sizes = [min(phis) for phis in chunk_list(purview_sizes, 2)]
     # Make mechanisms trace
@@ -563,11 +559,7 @@
     )
     fig.add_trace(labels_effect_purviews_trace)
 
-<<<<<<< HEAD
     # Make cause purviews state labels trace
-=======
-    # Make cause purviews state labels trace 
->>>>>>> 18b7a1b2
     labels_cause_purviews_state_trace = go.Scatter3d(
         visible=show_purview_labels,
         x=causes_x,
@@ -607,7 +599,6 @@
     )
     fig.add_trace(labels_effect_purviews_state_trace)
 
-<<<<<<< HEAD
     # Separating purview traces
 
     purview_phis = [purview.phi for purview in separated_ces]
@@ -621,14 +612,6 @@
             effect_purview_phis.append(purview_phis[i])
 
     # direction_labels = list(flatten([["Cause", "Effect"] for c in ces]))
-=======
-    #Separating purview traces
-    
-    purview_phis = [purview.phi for purview in separated_ces]
-    cause_purview_phis, effect_purview_phis = separate_cause_and_effect_purviews_for(purview_phis)
-    
-    #direction_labels = list(flatten([["Cause", "Effect"] for c in ces]))
->>>>>>> 18b7a1b2
     vertices_cause_purviews_trace = go.Scatter3d(
         visible=show_vertices_purviews,
         x=causes_x,
@@ -696,8 +679,9 @@
             two_relations = list(filter(lambda r: len(r.relata) == 2, relations))
             two_relations_grouped_and_indexed = purview_chunker(two_relations)
             two_relations_grouped_by_purview = two_relations_grouped_and_indexed[0]
-            indexes_of_two_relations_grouped_by_purview = two_relations_grouped_and_indexed[1]
-            
+            indexes_of_two_relations_grouped_by_purview = two_relations_grouped_and_indexed[
+                1
+            ]
 
             two_relations_sizes = normalize_sizes(
                 edge_size_range[0], edge_size_range[1], two_relations
@@ -708,7 +692,7 @@
                 list(chunk_list(list(edges["y"]), 2)),
                 list(chunk_list(list(edges["z"]), 2)),
             ]
-            
+
             for r, relation in tqdm(
                 enumerate(two_relations),
                 desc="Computing edges",
@@ -776,9 +760,9 @@
                 # Make compound purview contexts traces and legendgroups
                 if show_compound_purview_qfolds:
                     purviews = list(relation.relata.purviews)
-                    
+
                     for purview in purviews:
-                        
+
                         purview_label = make_label(purview, node_labels)
                         edge_compound_purview_two_relation_trace = go.Scatter3d(
                             visible=show_edges,
@@ -796,17 +780,16 @@
                             hoverinfo="text",
                             hovertext=hovertext_relation(relation),
                         )
-                        
+
                         fig.add_trace(edge_compound_purview_two_relation_trace)
-    
+
                         if purview_label not in legend_purviews:
                             legend_purviews.append(purview_label)
 
-
                 # Make relation purview contexts traces and legendgroups
                 if show_relation_purview_qfolds:
-                    
-                    #Just left this code to make sure if we need relation purviews for mechanisms. Probably not necessary anymore.
+
+                    # Just left this code to make sure if we need relation purviews for mechanisms. Probably not necessary anymore.
                     """for purview_group in indexes_of_two_relations_grouped_by_purview:
                         
                         for purview_index in purview_group:
@@ -842,10 +825,10 @@
                             if whole_label not in legend_relation_purviews:
 
                                 legend_relation_purviews.append(whole_label)"""
-                
+
                     purview = relation.purview
                     purview_label = make_label(purview, node_labels)
-                    
+
                     edge_relation_purview_two_relation_trace = go.Scatter3d(
                         visible=show_edges,
                         legendgroup=f"Relation Purview {purview_label} q-fold",
@@ -862,7 +845,7 @@
                         hoverinfo="text",
                         hovertext=hovertext_relation(relation),
                     )
-                    
+
                     fig.add_trace(edge_relation_purview_two_relation_trace)
 
                     if purview_label not in legend_relation_purviews:
@@ -870,9 +853,9 @@
 
                 # Make cause/effect purview per mechanism contexts traces and legendgroups
                 if show_cause_per_mechanism_purview_qfolds:
-                    #THIS PART IS TO BE FIXED. IT DOESN'T WORK.
-                    #This is wrong. Don't do this.
-                    
+                    # THIS PART IS TO BE FIXED. IT DOESN'T WORK.
+                    # This is wrong. Don't do this.
+
                     distinctions_list = [distinction for distinction in ces]
                     for distinction in distinctions_list:
                         cause_purview = distinction.cause_purview
@@ -880,13 +863,17 @@
                         purview_label = make_label(cause_purview, node_labels)
                         mechanism_label = make_label(mechanism, node_labels)
                         mechanism_cause_purview_label = f"Mechanism {mechanism_label} Cause Purview {purview_label} q-fold"
-                        if cause_purview in relation.relata.purviews and mechanism in relation.mechanisms:
+                        if (
+                            cause_purview in relation.relata.purviews
+                            and mechanism in relation.mechanisms
+                        ):
 
                             edge_cause_purviews_with_mechanisms_two_relation_trace = go.Scatter3d(
                                 visible=show_edges,
-                                legendgroup= mechanism_cause_purview_label,
+                                legendgroup=mechanism_cause_purview_label,
                                 showlegend=True
-                                if mechanism_cause_purview_label not in legend_mechanism_cause_purviews
+                                if mechanism_cause_purview_label
+                                not in legend_mechanism_cause_purviews
                                 else False,
                                 x=two_relations_coords[0][r],
                                 y=two_relations_coords[1][r],
@@ -898,11 +885,18 @@
                                 hoverinfo="text",
                                 hovertext=hovertext_relation(relation),
                             )
-                            
-                            fig.add_trace(edge_cause_purviews_with_mechanisms_two_relation_trace)
-        
-                            if mechanism_cause_purview_label not in legend_mechanism_cause_purviews:
-                                legend_mechanism_cause_purviews.append(mechanism_cause_purview_label)
+
+                            fig.add_trace(
+                                edge_cause_purviews_with_mechanisms_two_relation_trace
+                            )
+
+                            if (
+                                mechanism_cause_purview_label
+                                not in legend_mechanism_cause_purviews
+                            ):
+                                legend_mechanism_cause_purviews.append(
+                                    mechanism_cause_purview_label
+                                )
                 # Make all 2-relations traces and legendgroup
                 edge_two_relation_trace = go.Scatter3d(
                     visible=show_edges,
@@ -1007,12 +1001,12 @@
                             fig.add_trace(triangle_three_relation_trace)
                             if mechanism_label not in legend_mechanisms:
                                 legend_mechanisms.append(mechanism_label)
-                
+
                 if show_compound_purview_qfolds:
                     purviews = list(relation.relata.purviews)
-                    
+
                     for purview in purviews:
-                        
+
                         purview_label = make_label(purview, node_labels)
                         edge_compound_purview_three_relation_trace = go.Mesh3d(
                             visible=show_edges,
@@ -1034,16 +1028,16 @@
                             hoverinfo="text",
                             hovertext=hovertext_relation(relation),
                         )
-                        
+
                         fig.add_trace(edge_compound_purview_three_relation_trace)
-    
+
                         if purview_label not in legend_purviews:
                             legend_purviews.append(purview_label)
 
                 if show_relation_purview_qfolds:
                     purview = relation.purview
                     purview_label = make_label(purview, node_labels)
-                    
+
                     edge_relation_purview_three_relation_trace = go.Mesh3d(
                         visible=show_edges,
                         legendgroup=f"Relation Purview {purview_label} q-fold",
@@ -1064,7 +1058,7 @@
                         hoverinfo="text",
                         hovertext=hovertext_relation(relation),
                     )
-                    
+
                     fig.add_trace(edge_relation_purview_three_relation_trace)
 
                     if purview_label not in legend_relation_purviews:
